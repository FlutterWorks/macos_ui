import 'package:macos_ui/macos_ui.dart';
import 'package:macos_ui/src/library.dart';

const Duration _kExpand = Duration(milliseconds: 200);
const ShapeBorder _defaultShape = RoundedRectangleBorder(
  //TODO: consider changing to 4.0 or 5.0 - App Store, Notes and Mail seem to use 4.0 or 5.0
  borderRadius: BorderRadius.all(Radius.circular(5.0)),
);

/// {@template sidebarItemSize}
/// Enumerates the size specifications of [SidebarItem]s
///
/// Values were adapted from https://developer.apple.com/design/human-interface-guidelines/components/navigation-and-search/sidebars/#platform-considerations
/// and were eyeballed against apps like App Store, Notes, and Mail.
/// {@endtemplate}
enum SidebarItemSize {
  /// A small [SidebarItem]. Has a [height] of 24 and an [iconSize] of 12.
  small(24.0, 12.0),

  /// A medium [SidebarItem]. Has a [height] of 28 and an [iconSize] of 16.
  medium(29.0, 16.0),

  /// A large [SidebarItem]. Has a [height] of 32 and an [iconSize] of 20.0.
  large(36.0, 18.0);

  /// {@macro sidebarItemSize}
  const SidebarItemSize(
    this.height,
    this.iconSize,
  );

  /// The height of the [SidebarItem].
  final double height;

  /// The maximum size of the [SidebarItem]'s leading icon.
  final double iconSize;
}

/// A scrollable widget that renders [SidebarItem]s.
///
/// See also:
///
///  * [SidebarItem], the items used by this sidebar
///  * [Sidebar], a side bar used alongside [MacosScaffold]
class SidebarItems extends StatelessWidget {
  /// Creates a scrollable widget that renders [SidebarItem]s.
  const SidebarItems({
    super.key,
    required this.items,
    required this.currentIndex,
    required this.onChanged,
    this.itemSize = SidebarItemSize.medium,
    this.scrollController,
    this.selectedColor,
    this.unselectedColor,
    this.shape,
    this.cursor = SystemMouseCursors.basic,
  }) : assert(currentIndex >= 0);

  /// The [SidebarItem]s used by the sidebar. If no items are provided,
  /// the sidebar is not rendered.
  final List<SidebarItem> items;

  /// The current selected index. It must be in the range of 0 to
  /// [items.length]
  final int currentIndex;

  /// Called when the current selected index should be changed.
  final ValueChanged<int> onChanged;

  /// The size specifications for all [items].
  ///
  /// Defaults to [SidebarItemSize.medium].
  final SidebarItemSize itemSize;

  /// The scroll controller used by this sidebar. If null, a local scroll
  /// controller is created.
  final ScrollController? scrollController;

  /// The color to paint the item when it's selected.
  ///
  /// If null, [MacosThemeData.primaryColor] is used.
  final Color? selectedColor;

  /// The color to paint the item when it's unselected.
  ///
  /// Defaults to transparent.
  final Color? unselectedColor;

  /// The [shape] property specifies the outline (border) of the
  /// decoration. The shape must not be null. It's used alongside
  /// [selectedColor].
  final ShapeBorder? shape;

  /// Specifies the kind of cursor to use for all sidebar items.
  ///
  /// Defaults to [SystemMouseCursors.basic].
  final MouseCursor? cursor;

  List<SidebarItem> get _allItems {
    List<SidebarItem> result = [];
    for (var element in items) {
      if (element.disclosureItems != null) {
        result.addAll(element.disclosureItems!);
      } else {
        result.add(element);
      }
    }
    return result;
  }

  @override
  Widget build(BuildContext context) {
    if (items.isEmpty) return const SizedBox.shrink();
    assert(debugCheckHasMacosTheme(context));
    assert(currentIndex < _allItems.length);
    final theme = MacosTheme.of(context);
    return IconTheme.merge(
      data: const IconThemeData(size: 20),
      child: _SidebarItemsConfiguration(
        selectedColor: selectedColor ?? theme.primaryColor,
        unselectedColor: unselectedColor ?? MacosColors.transparent,
        shape: shape ?? _defaultShape,
        itemSize: itemSize,
        child: ListView(
          controller: scrollController,
          physics: const ClampingScrollPhysics(),
          padding: EdgeInsets.all(10.0 - theme.visualDensity.horizontal),
          children: List.generate(items.length, (index) {
            final item = items[index];
            if (item.disclosureItems != null) {
              return MouseRegion(
                cursor: cursor!,
                child: _DisclosureSidebarItem(
                  item: item,
                  selectedItem: _allItems[currentIndex],
                  onChanged: (item) {
                    onChanged(_allItems.indexOf(item));
                  },
                ),
              );
            }
            return MouseRegion(
              cursor: cursor!,
              child: _SidebarItem(
                item: item,
                selected: _allItems[currentIndex] == item,
                onClick: () => onChanged(_allItems.indexOf(item)),
              ),
            );
          }),
        ),
      ),
    );
  }
}

class _SidebarItemsConfiguration extends InheritedWidget {
  // ignore: use_super_parameters
  const _SidebarItemsConfiguration({
    Key? key,
    required super.child,
    this.selectedColor = MacosColors.transparent,
    this.unselectedColor = MacosColors.transparent,
    this.shape = _defaultShape,
    this.itemSize = SidebarItemSize.medium,
  }) : super(key: key);

  final Color selectedColor;
  final Color unselectedColor;
  final ShapeBorder shape;
  final SidebarItemSize itemSize;

  static _SidebarItemsConfiguration of(BuildContext context) {
    return context
        .dependOnInheritedWidgetOfExactType<_SidebarItemsConfiguration>()!;
  }

  @override
  bool updateShouldNotify(_SidebarItemsConfiguration oldWidget) {
    return true;
  }
}

/// A macOS style navigation-list item intended for use in a [Sidebar]
class _SidebarItem extends StatelessWidget {
  /// Builds a [_SidebarItem].
  // ignore: use_super_parameters
  const _SidebarItem({
    Key? key,
    required this.item,
    required this.onClick,
    required this.selected,
  }) : super(key: key);

  /// The widget to lay out first.
  ///
  /// Typically an [Icon]
  final SidebarItem item;

  /// Whether the item is selected or not
  final bool selected;

  /// A function to perform when the widget is clicked or tapped.
  ///
  /// Typically a [Navigator] call
  final VoidCallback? onClick;

  void _handleActionTap() async {
    onClick?.call();
  }

  Map<Type, Action<Intent>> get _actionMap => <Type, Action<Intent>>{
        ActivateIntent: CallbackAction<ActivateIntent>(
          onInvoke: (ActivateIntent intent) => _handleActionTap(),
        ),
        ButtonActivateIntent: CallbackAction<ButtonActivateIntent>(
          onInvoke: (ButtonActivateIntent intent) => _handleActionTap(),
        ),
      };

  bool get hasLeading => item.leading != null;
  bool get hasTrailing => item.trailing != null;

  @override
  Widget build(BuildContext context) {
    assert(debugCheckHasMacosTheme(context));
    final theme = MacosTheme.of(context);

    final selectedColor = MacosDynamicColor.resolve(
      item.selectedColor ??
          _SidebarItemsConfiguration.of(context).selectedColor,
      context,
    );
    final unselectedColor = MacosDynamicColor.resolve(
      item.unselectedColor ??
          _SidebarItemsConfiguration.of(context).unselectedColor,
      context,
    );

    final double spacing = 10.0 + theme.visualDensity.horizontal;
    final itemSize = _SidebarItemsConfiguration.of(context).itemSize;
    TextStyle? labelStyle;
    switch (itemSize) {
      case SidebarItemSize.small:
        labelStyle = theme.typography.subheadline;
        break;
      case SidebarItemSize.medium:
        labelStyle = theme.typography.body;
        break;
      case SidebarItemSize.large:
        labelStyle = theme.typography.title3;
        break;
    }

    return Semantics(
      label: item.semanticLabel,
      button: true,
      focusable: true,
      focused: item.focusNode?.hasFocus,
      enabled: onClick != null,
      selected: selected,
      child: GestureDetector(
        onTap: onClick,
        child: FocusableActionDetector(
          focusNode: item.focusNode,
          descendantsAreFocusable: false,
          enabled: onClick != null,
          //mouseCursor: SystemMouseCursors.basic,
          actions: _actionMap,
          child: Container(
            width: 134.0 + theme.visualDensity.horizontal,
            height: itemSize.height + theme.visualDensity.vertical,
            decoration: ShapeDecoration(
              color: selected ? selectedColor : unselectedColor,
              shape: item.shape ?? _SidebarItemsConfiguration.of(context).shape,
            ),
            padding: EdgeInsets.symmetric(
              vertical: 7 + theme.visualDensity.horizontal,
              horizontal: spacing,
            ),
            child: Row(
              children: [
                if (hasLeading)
                  Padding(
                    padding: EdgeInsets.only(right: spacing),
                    child: MacosIconTheme.merge(
                      data: MacosIconThemeData(
                        color: selected
                            ? MacosColors.white
                            : MacosColors.controlAccentColor,
                        size: itemSize.iconSize,
                      ),
                      child: item.leading!,
                    ),
                  ),
                DefaultTextStyle(
                  style: labelStyle.copyWith(
                    color: selected ? textLuminance(selectedColor) : null,
                  ),
                  child: item.label,
                ),
                if (hasTrailing) ...[
                  const Spacer(),
                  DefaultTextStyle(
                    style: labelStyle.copyWith(
                      color: selected ? textLuminance(selectedColor) : null,
                    ),
                    child: item.trailing!,
                  ),
                ],
              ],
            ),
          ),
        ),
      ),
    );
  }
}

class _DisclosureSidebarItem extends StatefulWidget {
  // ignore: use_super_parameters
  _DisclosureSidebarItem({
    Key? key,
    required this.item,
    this.selectedItem,
    this.onChanged,
  })  : assert(item.disclosureItems != null),
        super(key: key);

  final SidebarItem item;

  final SidebarItem? selectedItem;

  /// A function to perform when the widget is clicked or tapped.
  ///
  /// Typically a [Navigator] call
  final ValueChanged<SidebarItem>? onChanged;

  @override
  __DisclosureSidebarItemState createState() => __DisclosureSidebarItemState();
}

class __DisclosureSidebarItemState extends State<_DisclosureSidebarItem>
    with SingleTickerProviderStateMixin {
  static final Animatable<double> _easeInTween =
      CurveTween(curve: Curves.easeIn);
  static final Animatable<double> _halfTween =
      Tween<double>(begin: 0.0, end: 0.25);

  late AnimationController _controller;
  late Animation<double> _iconTurns;
  late Animation<double> _heightFactor;

  bool _isExpanded = false;

  bool get hasLeading => widget.item.leading != null;

  @override
  void initState() {
    super.initState();
    _controller = AnimationController(duration: _kExpand, vsync: this);
    _heightFactor = _controller.drive(_easeInTween);
    _iconTurns = _controller.drive(_halfTween.chain(_easeInTween));
  }

  @override
  void dispose() {
    _controller.dispose();
    super.dispose();
  }

  void _handleTap() {
    setState(() {
      _isExpanded = !_isExpanded;
      if (_isExpanded) {
        _controller.forward();
      } else {
        _controller.reverse().then<void>((void value) {
          if (!mounted) return;
          setState(() {
            // Rebuild without widget.children.
          });
        });
      }
      PageStorage.of(context)?.writeState(context, _isExpanded);
    });
    // widget.onExpansionChanged?.call(_isExpanded);
  }

  Widget _buildChildren(BuildContext context, Widget? child) {
    final theme = MacosTheme.of(context);
    final double spacing = 10.0 + theme.visualDensity.horizontal;

    final itemSize = _SidebarItemsConfiguration.of(context).itemSize;
    TextStyle? labelStyle;
    switch (itemSize) {
      case SidebarItemSize.small:
        labelStyle = theme.typography.subheadline;
        break;
      case SidebarItemSize.medium:
        labelStyle = theme.typography.body;
        break;
      case SidebarItemSize.large:
        labelStyle = theme.typography.title3;
        break;
    }

    return Column(
      mainAxisSize: MainAxisSize.min,
      crossAxisAlignment: CrossAxisAlignment.start,
      children: <Widget>[
        SizedBox(
          width: double.infinity,
          child: _SidebarItem(
            item: SidebarItem(
              label: widget.item.label,
              leading: Row(
                children: [
                  RotationTransition(
                    turns: _iconTurns,
                    child: Icon(
                      CupertinoIcons.chevron_right,
                      size: 12.0,
                      color: theme.brightness == Brightness.light
                          ? MacosColors.black
                          : MacosColors.white,
                    ),
                  ),
<<<<<<< HEAD
                  if (hasLeading)
                    Padding(
                      padding: EdgeInsets.only(left: spacing),
                      //child: widget.item.leading!,
                      child: MacosIconTheme.merge(
                        data: MacosIconThemeData(size: itemSize.iconSize),
                        child: widget.item.leading!,
                      ),
=======
                  if (widget.item.leading != null)
                    Padding(
                      padding: EdgeInsets.only(left: spacing),
                      child: widget.item.leading!,
>>>>>>> 692cb3db
                    ),
                ],
              ),
              unselectedColor: MacosColors.transparent,
              focusNode: widget.item.focusNode,
              semanticLabel: widget.item.semanticLabel,
              shape: widget.item.shape,
              trailing: widget.item.trailing,
            ),
            onClick: _handleTap,
            selected: false,
          ),
        ),
        ClipRect(
          child: DefaultTextStyle(
            style: labelStyle,
            child: Align(
              alignment: Alignment.centerLeft,
              heightFactor: _heightFactor.value,
              child: child,
            ),
          ),
        ),
      ],
    );
  }

  @override
  Widget build(BuildContext context) {
    assert(debugCheckHasMacosTheme(context));
    final theme = MacosTheme.of(context);

    final bool closed = !_isExpanded && _controller.isDismissed;

    final Widget result = Offstage(
      offstage: closed,
      child: TickerMode(
        enabled: !closed,
        child: Column(
          crossAxisAlignment: CrossAxisAlignment.start,
          children: widget.item.disclosureItems!.map((item) {
            return Padding(
              padding: EdgeInsets.only(
                left: 24.0 + theme.visualDensity.horizontal,
              ),
              child: SizedBox(
                width: double.infinity,
                child: _SidebarItem(
                  item: item,
                  onClick: () => widget.onChanged?.call(item),
                  selected: widget.selectedItem == item,
                ),
              ),
            );
          }).toList(),
        ),
      ),
    );

    return AnimatedBuilder(
      animation: _controller.view,
      builder: _buildChildren,
      child: closed ? null : result,
    );
  }
}<|MERGE_RESOLUTION|>--- conflicted
+++ resolved
@@ -427,21 +427,13 @@
                           : MacosColors.white,
                     ),
                   ),
-<<<<<<< HEAD
                   if (hasLeading)
                     Padding(
                       padding: EdgeInsets.only(left: spacing),
-                      //child: widget.item.leading!,
                       child: MacosIconTheme.merge(
                         data: MacosIconThemeData(size: itemSize.iconSize),
                         child: widget.item.leading!,
                       ),
-=======
-                  if (widget.item.leading != null)
-                    Padding(
-                      padding: EdgeInsets.only(left: spacing),
-                      child: widget.item.leading!,
->>>>>>> 692cb3db
                     ),
                 ],
               ),
