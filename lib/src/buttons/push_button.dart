// ignore_for_file: prefer_if_null_operators

import 'package:flutter/foundation.dart';
import 'package:flutter/rendering.dart';
import 'package:gradient_borders/gradient_borders.dart';
import 'package:macos_ui/macos_ui.dart';
import 'package:macos_ui/src/enums/accent_color.dart';
import 'package:macos_ui/src/library.dart';

const _kMiniButtonSize = Size(26.0, 11.0);
const _kSmallButtonSize = Size(39.0, 14.0);
const _kRegularButtonSize = Size(60.0, 18.0);
const _kLargeButtonSize = Size(48.0, 26.0);

const _kMiniButtonPadding = EdgeInsets.only(left: 6.0, right: 6.0, bottom: 1.0);
const _kSmallButtonPadding = EdgeInsets.symmetric(
  vertical: 1.0,
  horizontal: 7.0,
);
const _kRegularButtonPadding = EdgeInsets.only(
  left: 8.0,
  right: 8.0,
  top: 1.0,
  bottom: 4.0,
);
const _kLargeButtonPadding = EdgeInsets.only(
  right: 8.0,
  left: 8.0,
  bottom: 1.0,
);

const _kMiniButtonRadius = BorderRadius.all(Radius.circular(2.0));
const _kSmallButtonRadius = BorderRadius.all(Radius.circular(2.0));
const _kRegularButtonRadius = BorderRadius.all(Radius.circular(5.0));
const _kLargeButtonRadius = BorderRadius.all(Radius.circular(7.0));

/// Shortcuts for various [PushButton] properties based on the [ControlSize].
extension PushButtonControlSizeX on ControlSize {
  /// Determines the padding of the button's text.
  EdgeInsetsGeometry get padding {
    switch (this) {
      case ControlSize.mini:
        return _kMiniButtonPadding;
      case ControlSize.small:
        return _kSmallButtonPadding;
      case ControlSize.regular:
        return _kRegularButtonPadding;
      case ControlSize.large:
        return _kLargeButtonPadding;
    }
  }

  /// Determines the button's border radius.
  BorderRadiusGeometry get borderRadius {
    switch (this) {
      case ControlSize.mini:
        return _kMiniButtonRadius;
      case ControlSize.small:
        return _kSmallButtonRadius;
      case ControlSize.regular:
        return _kRegularButtonRadius;
      case ControlSize.large:
        return _kLargeButtonRadius;
    }
  }

  /// Determines the styling of the button's text.
  TextStyle textStyle(TextStyle baseStyle) {
    switch (this) {
      case ControlSize.mini:
        return baseStyle.copyWith(fontSize: 9.0);
      case ControlSize.small:
        return baseStyle.copyWith(fontSize: 11.0);
      case ControlSize.regular:
        return baseStyle.copyWith(fontSize: 13.0);
      case ControlSize.large:
        return baseStyle;
    }
  }

  /// Determines the button's minimum size.
  BoxConstraints get constraints {
    switch (this) {
      case ControlSize.mini:
        return BoxConstraints(
          minHeight: _kMiniButtonSize.height,
          minWidth: _kMiniButtonSize.width,
        );
      case ControlSize.small:
        return BoxConstraints(
          minHeight: _kSmallButtonSize.height,
          minWidth: _kSmallButtonSize.width,
        );
      case ControlSize.regular:
        return BoxConstraints(
          minHeight: _kRegularButtonSize.height,
          minWidth: _kRegularButtonSize.width,
        );
      case ControlSize.large:
        return BoxConstraints(
          minHeight: _kLargeButtonSize.height,
          minWidth: _kLargeButtonSize.width,
        );
    }
  }
}

/// {@template pushButton}
/// A control that initiates an action.
///
/// Push Buttons are the standard button type in macOS.
///
/// Reference:
/// * [Button (SwiftUI)](https://developer.apple.com/documentation/SwiftUI/Button)
/// * [NSButton (AppKit)](https://developer.apple.com/documentation/appkit/nsbutton)
/// * [Buttons (Human Interface Guidelines)](https://developer.apple.com/design/human-interface-guidelines/buttons)
/// {@endtemplate}
class PushButton extends StatefulWidget {
  /// {@macro pushButton}
  const PushButton({
    super.key,
    required this.child,
    required this.controlSize,
    this.padding,
    this.color,
    this.disabledColor,
    this.onPressed,
    this.pressedOpacity = 0.4,
    this.borderRadius = const BorderRadius.all(Radius.circular(4.0)),
    this.alignment = Alignment.center,
    this.semanticLabel,
    this.mouseCursor = SystemMouseCursors.basic,
    this.secondary,
  }) : assert(pressedOpacity == null ||
            (pressedOpacity >= 0.0 && pressedOpacity <= 1.0));

  /// The widget below this widget in the tree.
  ///
  /// Typically a [Text] widget.
  final Widget child;

  /// The size of the button.
  ///
  ///
  final ControlSize controlSize;

  /// The amount of space to surround the child inside the bounds of the button.
  ///
  /// Leave blank to use the default padding provided by [_kSmallButtonPadding]
  /// or [_kLargeButtonPadding].
  final EdgeInsetsGeometry? padding;

  /// The color of the button's background.
  final Color? color;

  /// The color of the button's background when the button is disabled.
  ///
  /// Ignored if the [PushButton] doesn't also have a [color].
  ///
  /// Defaults to [CupertinoColors.quaternarySystemFill] when [color] is
  /// specified. Must not be null.
  final Color? disabledColor;

  /// The callback that is called when the button is tapped or otherwise activated.
  ///
  /// If this is set to null, the button will be disabled.
  final VoidCallback? onPressed;

  /// The opacity that the button will fade to when it is pressed.
  /// The button will have an opacity of 1.0 when it is not pressed.
  ///
  /// This defaults to 0.4. If null, opacity will not change on pressed if using
  /// your own custom effects is desired.
  @Deprecated("'PushButton' animations now match their native macOS’ "
      "counterparts. Therefore, its opacity no longer changes when it is "
      "pressed.")
  final double? pressedOpacity;

  /// The radius of the button's corners when it has a background color.
  ///
  /// Leave blank to use the default radius provided by [_kSmallButtonRadius]
  /// or [_kLargeButtonRadius].
  final BorderRadiusGeometry? borderRadius;

  /// The alignment of the button's [child].
  ///
  /// Typically buttons are sized to be just big enough to contain the child and its
  /// [padding]. If the button's size is constrained to a fixed size, for example by
  /// enclosing it with a [SizedBox], this property defines how the child is aligned
  /// within the available space.
  ///
  /// Always defaults to [Alignment.center].
  final AlignmentGeometry alignment;

  /// The mouse cursor to use when hovering over this widget.
  final MouseCursor? mouseCursor;

  /// The semantic label used by screen readers.
  final String? semanticLabel;

  /// Whether the button is used as a secondary action button (e.g. Cancel buttons in dialogs)
  ///
  /// Can still be overridden if the [color] attribute is non-null.
  final bool? secondary;

  /// Whether the button is enabled or disabled. Buttons are disabled by default. To
  /// enable a button, set its [onPressed] property to a non-null value.
  bool get enabled => onPressed != null;

  @override
  void debugFillProperties(DiagnosticPropertiesBuilder properties) {
    super.debugFillProperties(properties);
    properties.add(EnumProperty<ControlSize>('controlSize', controlSize));
    properties.add(ColorProperty('color', color));
    properties.add(ColorProperty('disabledColor', disabledColor));
    properties.add(DiagnosticsProperty('alignment', alignment));
    properties.add(StringProperty('semanticLabel', semanticLabel));
    properties.add(DiagnosticsProperty('borderRadius', borderRadius));
    properties.add(FlagProperty(
      'enabled',
      value: enabled,
      ifFalse: 'disabled',
    ));
    properties.add(DiagnosticsProperty('secondary', secondary));
  }

  @override
  PushButtonState createState() => PushButtonState();
}

class PushButtonState extends State<PushButton>
    with SingleTickerProviderStateMixin {
  @override
  void didUpdateWidget(PushButton oldWidget) {
    super.didUpdateWidget(oldWidget);
  }

  void _handleTapDown(TapDownDetails event) {
    if (!buttonHeldDown) {
      setState(() => buttonHeldDown = true);
    }
  }

  void _handleTapUp(TapUpDetails event) {
    if (buttonHeldDown) {
      setState(() => buttonHeldDown = false);
    }
  }

  void _handleTapCancel() {
    if (buttonHeldDown) {
      setState(() => buttonHeldDown = false);
    }
  }

  @visibleForTesting
  bool buttonHeldDown = false;

<<<<<<< HEAD
  AccentColor _getAccentColor(BuildContext context) =>
      MacosTheme.of(context).accentColor ?? AccentColor.blue;
=======
  AccentColor get _accentColor =>
      AccentColorListener.instance.currentAccentColor ?? AccentColor.blue;
>>>>>>> b642144e

  BoxDecoration _getBoxDecoration() {
    // If the window isn’t currently the main window (that is, it is not in
    // focus), make the button look as if it was a secondary button.
    final isMainWindow = WindowMainStateListener.instance.isMainWindow;

    return _BoxDecorationBuilder.buildBoxDecoration(
<<<<<<< HEAD
      accentColor: _getAccentColor(context),
=======
      accentColor: _accentColor,
>>>>>>> b642144e
      isEnabled: widget.enabled,
      isDarkModeEnabled: MacosTheme.of(context).brightness.isDark,
      isSecondary: !isMainWindow || (widget.secondary ?? false),
    );
  }

  Color _getBackgroundColor() {
    final bool enabled = widget.enabled;
    final bool isSecondary = widget.secondary != null && widget.secondary!;
    final MacosThemeData theme = MacosTheme.of(context);

    // If the window isn’t currently the main window (that is, it is not in
    // focus), make the button look as if it was a secondary button.
    final isWindowMain = WindowMainStateListener.instance.isMainWindow;

    return MacosDynamicColor.resolve(
      widget.color ??
          _BoxDecorationBuilder.getGradientColors(
<<<<<<< HEAD
            accentColor: _getAccentColor(context),
=======
            accentColor: _accentColor,
>>>>>>> b642144e
            isEnabled: enabled,
            isDarkModeEnabled: theme.brightness.isDark,
            isSecondary: isSecondary || !isWindowMain,
          ).first,
      context,
    );
  }

  Color _getForegroundColor(Color backgroundColor) {
    final MacosThemeData theme = MacosTheme.of(context);

    final blendedBackgroundColor = Color.lerp(
      theme.canvasColor,
      backgroundColor,
      backgroundColor.opacity,
    )!;

    return widget.enabled
        ? textLuminance(blendedBackgroundColor)
        : textLuminance(blendedBackgroundColor).withOpacity(0.25);
  }

  BoxDecoration _getClickEffectBoxDecoration() {
    final MacosThemeData theme = MacosTheme.of(context);
    final isDark = theme.brightness.isDark;

    final color = isDark
        ? const MacosColor.fromRGBO(255, 255, 255, 0.15)
        : const MacosColor.fromRGBO(0, 0, 0, 0.06);

    return BoxDecoration(
      color: color,
      borderRadius: widget.controlSize.borderRadius,
    );
  }

  @override
  Widget build(BuildContext context) {
    assert(debugCheckHasMacosTheme(context));
    final bool enabled = widget.enabled;
    final MacosThemeData theme = MacosTheme.of(context);

    return MouseRegion(
      cursor: widget.mouseCursor!,
      child: GestureDetector(
        behavior: HitTestBehavior.opaque,
        onTapDown: enabled ? _handleTapDown : null,
        onTapUp: enabled ? _handleTapUp : null,
        onTapCancel: enabled ? _handleTapCancel : null,
        onTap: widget.onPressed,
        child: Semantics(
          button: true,
          label: widget.semanticLabel,
          child: ConstrainedBox(
            constraints: widget.controlSize.constraints,
            child: StreamBuilder(
              stream: AccentColorListener.instance.onChanged,
              builder: (context, _) {
                return StreamBuilder<bool>(
                  stream: WindowMainStateListener.instance.onChanged,
                  builder: (context, _) {
                    final Color backgroundColor = _getBackgroundColor();

                    final Color foregroundColor =
                        _getForegroundColor(backgroundColor);

                    final baseStyle =
                        theme.typography.body.copyWith(color: foregroundColor);

                    return DecoratedBox(
                      decoration: _getBoxDecoration().copyWith(
                        borderRadius: widget.controlSize.borderRadius,
                      ),
                      child: Container(
                        foregroundDecoration: buttonHeldDown
                            ? _getClickEffectBoxDecoration()
                            : const BoxDecoration(),
                        child: Padding(
                          padding: widget.controlSize.padding,
                          child: Align(
                            alignment: widget.alignment,
                            widthFactor: 1.0,
                            heightFactor: 1.0,
                            child: DefaultTextStyle(
                              style: widget.controlSize.textStyle(baseStyle),
                              child: widget.child,
                            ),
                          ),
                        ),
                      ),
                    );
                  },
                );
              },
            ),
          ),
        ),
      ),
    );
  }
}

class _BoxDecorationBuilder {
  /// Gets the colors to use for the [BoxDecoration]’s gradient based on the
  /// provided [accentColor], [isEnabled], and [isDarkModeEnabled] properties.
  static List<Color> getGradientColors({
    required AccentColor accentColor,
    required bool isEnabled,
    required bool isDarkModeEnabled,
    required bool isSecondary,
  }) {
    final isEnabledFactor = isEnabled ? 1.0 : 0.5;

    if (isSecondary) {
      return isDarkModeEnabled
          ? [
              MacosColor.fromRGBO(255, 255, 255, 0.251 * isEnabledFactor),
              MacosColor.fromRGBO(255, 255, 255, 0.251 * isEnabledFactor),
            ]
          : [
              MacosColor.fromRGBO(255, 255, 255, 1.0 * isEnabledFactor),
              MacosColor.fromRGBO(255, 255, 255, 1.0 * isEnabledFactor),
            ];
    }

    if (isDarkModeEnabled) {
      switch (accentColor) {
        case AccentColor.blue:
          return [
            MacosColor.fromRGBO(0, 114, 238, 1.0 * isEnabledFactor),
            MacosColor.fromRGBO(0, 94, 211, 1.0 * isEnabledFactor),
          ];

        case AccentColor.purple:
          return [
            MacosColor.fromRGBO(135, 65, 131, 1.0 * isEnabledFactor),
            MacosColor.fromRGBO(120, 57, 116, 1.0 * isEnabledFactor),
          ];

        case AccentColor.pink:
          return [
            MacosColor.fromRGBO(188, 52, 105, 1.0 * isEnabledFactor),
            MacosColor.fromRGBO(168, 46, 93, 1.0 * isEnabledFactor),
          ];

        case AccentColor.red:
          return [
            MacosColor.fromRGBO(186, 53, 46, 1.0 * isEnabledFactor),
            MacosColor.fromRGBO(166, 48, 41, 1.0 * isEnabledFactor),
          ];

        case AccentColor.orange:
          return [
            MacosColor.fromRGBO(212, 133, 33, 1.0 * isEnabledFactor),
            MacosColor.fromRGBO(189, 118, 30, 1.0 * isEnabledFactor),
          ];

        case AccentColor.yellow:
          return [
            MacosColor.fromRGBO(229, 203, 35, 1.0 * isEnabledFactor),
            MacosColor.fromRGBO(204, 179, 21, 1.0 * isEnabledFactor),
          ];

        case AccentColor.green:
          return [
            MacosColor.fromRGBO(58, 138, 46, 1.0 * isEnabledFactor),
            MacosColor.fromRGBO(52, 123, 39, 1.0 * isEnabledFactor),
          ];

        case AccentColor.graphite:
          return [
            MacosColor.fromRGBO(64, 64, 64, 1.0 * isEnabledFactor),
            MacosColor.fromRGBO(57, 57, 57, 1.0 * isEnabledFactor),
          ];

        default:
          throw UnimplementedError();
      }
    } else {
      switch (accentColor) {
        case AccentColor.blue:
          return [
            MacosColor.fromRGBO(39, 125, 255, 1.0 * isEnabledFactor),
            MacosColor.fromRGBO(1, 101, 255, 1.0 * isEnabledFactor),
          ];

        case AccentColor.purple:
          return [
            MacosColor.fromRGBO(148, 73, 143, 1.0 * isEnabledFactor),
            MacosColor.fromRGBO(128, 39, 121, 1.0 * isEnabledFactor),
          ];

        case AccentColor.pink:
          return [
            MacosColor.fromRGBO(212, 71, 125, 1.0 * isEnabledFactor),
            MacosColor.fromRGBO(203, 36, 101, 1.0 * isEnabledFactor),
          ];

        case AccentColor.red:
          return [
            MacosColor.fromRGBO(198, 64, 57, 1.0 * isEnabledFactor),
            MacosColor.fromRGBO(188, 29, 21, 1.0 * isEnabledFactor),
          ];

        case AccentColor.orange:
          return [
            MacosColor.fromRGBO(237, 154, 51, 1.0 * isEnabledFactor),
            MacosColor.fromRGBO(234, 136, 13, 1.0 * isEnabledFactor),
          ];

        case AccentColor.yellow:
          return [
            MacosColor.fromRGBO(242, 211, 61, 1.0 * isEnabledFactor),
            MacosColor.fromRGBO(240, 203, 25, 1.0 * isEnabledFactor),
          ];

        case AccentColor.green:
          return [
            MacosColor.fromRGBO(77, 161, 63, 1.0 * isEnabledFactor),
            MacosColor.fromRGBO(45, 143, 28, 1.0 * isEnabledFactor),
          ];

        case AccentColor.graphite:
          return [
            MacosColor.fromRGBO(86, 86, 86, 1.0 * isEnabledFactor),
            MacosColor.fromRGBO(55, 55, 55, 1.0 * isEnabledFactor),
          ];

        default:
          throw UnimplementedError();
      }
    }
  }

  /// Gets the shadow to use for the [BoxDecoration] based on the provided
  /// [accentColor], [isEnabled], and [isDarkModeEnabled] properties.
  static List<BoxShadow> _getShadow({
    required AccentColor accentColor,
    required bool isEnabled,
    required bool isDarkModeEnabled,
    required bool isSecondary,
  }) {
    final isEnabledFactor = isEnabled ? 1.0 : 0.5;

    if (isSecondary) {
      return isDarkModeEnabled
          ? [
              BoxShadow(
                color: MacosColor.fromRGBO(0, 0, 0, 0.4 * isEnabledFactor),
                blurRadius: 0.5,
                offset: Offset.zero,
                spreadRadius: 0.0,
                blurStyle: BlurStyle.outer,
              ),
            ]
          : [
              BoxShadow(
                color: MacosColor.fromRGBO(0, 0, 0, 0.4 * isEnabledFactor),
                blurRadius: 0.5,
                offset: isEnabled ? const Offset(0.0, 0.3) : Offset.zero,
                spreadRadius: 0.0,
                blurStyle: isEnabled ? BlurStyle.normal : BlurStyle.outer,
              ),
            ];
    }

    if (isDarkModeEnabled) {
      return [
        BoxShadow(
          color: MacosColor.fromRGBO(0, 0, 0, 0.4 * isEnabledFactor),
          blurRadius: 0.5,
          offset: isEnabled ? const Offset(0.0, 0.3) : Offset.zero,
          spreadRadius: 0.0,
          blurStyle: isEnabled ? BlurStyle.normal : BlurStyle.outer,
        ),
      ];
    } else {
      switch (accentColor) {
        case AccentColor.blue:
          return [
            BoxShadow(
              color: MacosColor.fromRGBO(0, 103, 255, 0.21 * isEnabledFactor),
              blurRadius: 0.5,
              offset: isEnabled ? const Offset(0.0, 0.3) : Offset.zero,
              spreadRadius: 0.0,
              blurStyle: isEnabled ? BlurStyle.normal : BlurStyle.outer,
            ),
          ];

        case AccentColor.purple:
          return [
            BoxShadow(
              color: MacosColor.fromRGBO(139, 29, 125, 0.21 * isEnabledFactor),
              blurRadius: 0.5,
              offset: isEnabled ? const Offset(0.0, 0.3) : Offset.zero,
              spreadRadius: 0.0,
              blurStyle: isEnabled ? BlurStyle.normal : BlurStyle.outer,
            ),
          ];

        case AccentColor.pink:
          return [
            BoxShadow(
              color: MacosColor.fromRGBO(222, 0, 101, 0.21 * isEnabledFactor),
              blurRadius: 0.5,
              offset: isEnabled ? const Offset(0.0, 0.3) : Offset.zero,
              spreadRadius: 0.0,
              blurStyle: isEnabled ? BlurStyle.normal : BlurStyle.outer,
            ),
          ];

        case AccentColor.red:
          return [
            BoxShadow(
              color: MacosColor.fromRGBO(188, 29, 21, 0.35 * isEnabledFactor),
              blurRadius: 0.5,
              offset: isEnabled ? const Offset(0.0, 0.3) : Offset.zero,
              spreadRadius: 0.0,
              blurStyle: isEnabled ? BlurStyle.normal : BlurStyle.outer,
            ),
          ];

        case AccentColor.orange:
          return [
            BoxShadow(
              color: MacosColor.fromRGBO(234, 136, 13, 0.35 * isEnabledFactor),
              blurRadius: 0.5,
              offset: isEnabled ? const Offset(0.0, 0.3) : Offset.zero,
              spreadRadius: 0.0,
              blurStyle: isEnabled ? BlurStyle.normal : BlurStyle.outer,
            ),
          ];

        case AccentColor.yellow:
          return [
            BoxShadow(
              color: MacosColor.fromRGBO(240, 203, 25, 0.35 * isEnabledFactor),
              blurRadius: 0.5,
              offset: isEnabled ? const Offset(0.0, 0.3) : Offset.zero,
              spreadRadius: 0.0,
              blurStyle: isEnabled ? BlurStyle.normal : BlurStyle.outer,
            ),
          ];

        case AccentColor.green:
          return [
            BoxShadow(
              color: MacosColor.fromRGBO(45, 143, 28, 0.35 * isEnabledFactor),
              blurRadius: 0.5,
              offset: isEnabled ? const Offset(0.0, 0.3) : Offset.zero,
              spreadRadius: 0.0,
              blurStyle: isEnabled ? BlurStyle.normal : BlurStyle.outer,
            ),
          ];

        case AccentColor.graphite:
          return [
            BoxShadow(
              color: MacosColor.fromRGBO(55, 55, 55, 0.35 * isEnabledFactor),
              blurRadius: 0.5,
              offset: isEnabled ? const Offset(0.0, 0.3) : Offset.zero,
              spreadRadius: 0.0,
              blurStyle: isEnabled ? BlurStyle.normal : BlurStyle.outer,
            ),
          ];

        default:
          throw UnimplementedError();
      }
    }
  }

  /// Builds a [BoxDecoration] for a [MacosPushButton].
  static BoxDecoration buildBoxDecoration({
    required AccentColor accentColor,
    required bool isEnabled,
    required bool isDarkModeEnabled,
    required bool isSecondary,
  }) {
    final isEnabledFactor = isEnabled ? 1.0 : 0.5;

    return BoxDecoration(
      border: isDarkModeEnabled
          ? GradientBoxBorder(
              gradient: LinearGradient(
                colors: [
                  MacosColor.fromRGBO(255, 255, 255, 0.43 * isEnabledFactor),
                  const MacosColor.fromRGBO(255, 255, 255, 0.0),
                ],
                begin: Alignment.topCenter,
                end: Alignment.bottomCenter,
                stops: const [0.0, 0.2],
              ),
              width: 0.7,
            )
          : null,
      gradient: LinearGradient(
        colors: getGradientColors(
          accentColor: accentColor,
          isEnabled: isEnabled,
          isDarkModeEnabled: isDarkModeEnabled,
          isSecondary: isSecondary,
        ),
        begin: Alignment.topCenter,
        end: Alignment.bottomCenter,
      ),
      boxShadow: _getShadow(
        accentColor: accentColor,
        isEnabled: isEnabled,
        isDarkModeEnabled: isDarkModeEnabled,
        isSecondary: isSecondary,
      ),
    );
  }
}<|MERGE_RESOLUTION|>--- conflicted
+++ resolved
@@ -256,13 +256,8 @@
   @visibleForTesting
   bool buttonHeldDown = false;
 
-<<<<<<< HEAD
   AccentColor _getAccentColor(BuildContext context) =>
       MacosTheme.of(context).accentColor ?? AccentColor.blue;
-=======
-  AccentColor get _accentColor =>
-      AccentColorListener.instance.currentAccentColor ?? AccentColor.blue;
->>>>>>> b642144e
 
   BoxDecoration _getBoxDecoration() {
     // If the window isn’t currently the main window (that is, it is not in
@@ -270,11 +265,7 @@
     final isMainWindow = WindowMainStateListener.instance.isMainWindow;
 
     return _BoxDecorationBuilder.buildBoxDecoration(
-<<<<<<< HEAD
       accentColor: _getAccentColor(context),
-=======
-      accentColor: _accentColor,
->>>>>>> b642144e
       isEnabled: widget.enabled,
       isDarkModeEnabled: MacosTheme.of(context).brightness.isDark,
       isSecondary: !isMainWindow || (widget.secondary ?? false),
@@ -293,11 +284,7 @@
     return MacosDynamicColor.resolve(
       widget.color ??
           _BoxDecorationBuilder.getGradientColors(
-<<<<<<< HEAD
             accentColor: _getAccentColor(context),
-=======
-            accentColor: _accentColor,
->>>>>>> b642144e
             isEnabled: enabled,
             isDarkModeEnabled: theme.brightness.isDark,
             isSecondary: isSecondary || !isWindowMain,
