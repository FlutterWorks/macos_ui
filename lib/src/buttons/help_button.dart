--- conflicted
+++ resolved
@@ -166,11 +166,7 @@
     );
 
     final Color? foregroundColor = widget.enabled
-<<<<<<< HEAD
-        ? iconLuminance(backgroundColor, theme.brightness.isDark)
-=======
         ? helpIconLuminance(backgroundColor, theme.brightness.isDark)
->>>>>>> 5e149bf9
         : theme.brightness.isDark
             ? Color.fromRGBO(255, 255, 255, 0.25)
             : Color.fromRGBO(0, 0, 0, 0.25);
