<<<<<<< HEAD
=======
## [0.4.1]
* Update `MacosColors`
* Fix `Label` alignment

>>>>>>> 1a1eadff
## [0.4.0]
* Adds the `SidebarItem` widget
* Fixes an alignment issue with `MacosTextField`

## [0.3.0]
* Add `MacosPrefix` to widgets/classes with names that overlap with the material/cupertino libraries:
  * `TextField` -> `MacosTextField`
  * `Scaffold` -> `MacosTextField`
  * `IconButton` -> `MacosIconButton`
  * `BackButton` -> `MacosBackButton`
  * `Scrollbar` -> `MacosScrollbar`
  * `Checkbox` -> `MacosCheckbox`
  * `RadioButton` -> `MacosRadioButton`
  * `Tooltip` -> `MacosTooltip`
  * `Typography` -> `MacosTypography`
  * `Switch` -> `MacosSwitch`

## [0.2.4]
* Fix textfield prefix icon alignment

## [0.2.3]
* Add `canvasColor` to `MacosThemeData`. `Scaffold` now uses this as its default background color.

## [0.2.2]
* Add new `MacosColor` and `MacosColors` classes
* Rename `colors.dart` to `macos_dynamic_color`

## [0.2.1]
* `IconButton` updates:
  - The `color` property is now `backgroundColor`
  - The widget now takes a `Widget icon` rather than `IconData iconData` for better control over widget properties
  - Deprecate and remove internal `foregroundColor` value

## [0.2.0]
* New widget: `BackButton`, `IconButton`
* Add `VisualDensity` to `MacosThemeData`
* Ensure localizations get returned in `MacosApp`

## [0.1.4]
* Add `startWidth` properties to `ResizablePane` and `Sidebar`
* Implement `Scrollbar`
* Implement `MacosScrollBehavior`

## [0.1.3]
* Fix `TextField` on Flutter v2.2.0

## [0.1.2]
* Updated the theme api
  * Properties in `MacosThemeData` and in `Typography` can't be null
  * Renamed `DynamicColorX` to `MacosDynamicColor`
  * Added the method `lerp` on all theme datas.

## [0.1.1]
* Implemented `Label` ([#61](https://github.com/GroovinChip/macos_ui/issues/61))
* Capacity Indicator now works as expected ([#49](https://github.com/GroovinChip/macos_ui/issues/49))
* Clear button is now aligned to text ([#82](https://github.com/GroovinChip/macos_ui/issues/82))

## [0.1.0]
* pub.dev release

## [0.0.13]
* Documentation for `ScaffoldScope`

## [0.0.12]
* Implement `Tooltip`
* Add mouse cursors to help button, push button and `TextField`

## [0.0.11]
* Implement `TextField`

## [0.0.10]
* Revamp `Scaffold` [#26](https://github.com/GroovinChip/macos_ui/issues/26)

## [0.0.9+1]
* `CapacityIndicator` colors can now be set on its constructor
* Accessibility support for most of the widgets
* Diagnostics Properties (dev tools) for most of the widgets

## [0.0.9]
* Implemented `HelpButton`
* Fixed [#49](https://github.com/GroovinChip/macos_ui/issues/49)

## [0.0.7]
* Implemented `Checkbox`
* Implemented `RadioButton`

## [0.0.6]
* Update `Typography` with correct letter spacing and font weights
* Add `brightnessOf` and `maybeBrightnessOf` functions to `MacosTheme`

## [0.0.5]
* Adds the `PushButton` widget along with `PushButtonTheme` and `PushButtonThemeData`
* Removes the `height` property from `Typography`'s `TextStyle`s
* Updates `Typography.headline`'s weight and letter spacing

## [0.0.4]
* Major theme refactor that more closely resembles flutter/material and flutter/cupertino
  * The `Style` class is now `MacosThemeData`
  * `MacosTheme` is now a `StatelessWidget` that returns a private `_InheritedMacosTheme`. 
  The static `MacosTheme.of(context)` is now defined here.
  * `MacosApp` now takes a `theme` and `darkTheme` rather than `style` and `darkStyle`. 
  Additionally, there are minor changes to the way `MacosApp` is built that more closely 
  resemble how `MaterialApp` is built. 

## [0.0.3]

* Implemented `Checkbox`
* Implemented `ProgressCircle` and `ProgressBar`
* Implemented the `Switch` widget

## [0.0.2]

* `Scaffold` widget
* Fix `Typography` so that text color is shown appropriately based on Brightness

## [0.0.1]

* Project creation
  * `MacosApp` widget
  * Basic `Typography`
  * Basic theming via `MacosTheme` and `Style`<|MERGE_RESOLUTION|>--- conflicted
+++ resolved
@@ -1,10 +1,7 @@
-<<<<<<< HEAD
-=======
 ## [0.4.1]
 * Update `MacosColors`
 * Fix `Label` alignment
 
->>>>>>> 1a1eadff
 ## [0.4.0]
 * Adds the `SidebarItem` widget
 * Fixes an alignment issue with `MacosTextField`
