<<<<<<< HEAD
## [0.2.0]
* New widget: `BackButton`, `IconButton`
* Add `VisualDensity` to `MacosThemeData`
* Ensure localizations get returned in `MacosApp`
=======
## [0.1.4]
* Add `startWidth` properties to `ResizablePane` and `Sidebar`
>>>>>>> 3af5600d

## [0.1.3]
* Fix `TextField` on Flutter v2.2.0

## [0.1.2]
* Updated the theme api
  * Properties in `MacosThemeData` and in `Typography` can't be null
  * Renamed `DynamicColorX` to `MacosDynamicColor`
  * Added the method `lerp` on all theme datas.

## [0.1.1]
* Implemented `Label` ([#61](https://github.com/GroovinChip/macos_ui/issues/61))
* Capacity Indicator now works as expected ([#49](https://github.com/GroovinChip/macos_ui/issues/49))
* Clear button is now aligned to text ([#82](https://github.com/GroovinChip/macos_ui/issues/82))

## [0.1.0]
* pub.dev release

## [0.0.13]
* Documentation for `ScaffoldScope`

## [0.0.12]
* Implement `Tooltip`
* Add mouse cursors to help button, push button and `TextField`

## [0.0.11]
* Implement `TextField`

## [0.0.10]
* Revamp `Scaffold` [#26](https://github.com/GroovinChip/macos_ui/issues/26)

## [0.0.9+1]
* `CapacityIndicator` colors can now be set on its constructor
* Accessibility support for most of the widgets
* Diagnostics Properties (dev tools) for most of the widgets

## [0.0.9]
* Implemented `HelpButton`
* Fixed [#49](https://github.com/GroovinChip/macos_ui/issues/49)

## [0.0.7]
* Implemented `Checkbox`
* Implemented `RadioButton`

## [0.0.6]
* Update `Typography` with correct letter spacing and font weights
* Add `brightnessOf` and `maybeBrightnessOf` functions to `MacosTheme`

## [0.0.5]
* Adds the `PushButton` widget along with `PushButtonTheme` and `PushButtonThemeData`
* Removes the `height` property from `Typography`'s `TextStyle`s
* Updates `Typography.headline`'s weight and letter spacing

## [0.0.4]
* Major theme refactor that more closely resembles flutter/material and flutter/cupertino
  * The `Style` class is now `MacosThemeData`
  * `MacosTheme` is now a `StatelessWidget` that returns a private `_InheritedMacosTheme`. 
  The static `MacosTheme.of(context)` is now defined here.
  * `MacosApp` now takes a `theme` and `darkTheme` rather than `style` and `darkStyle`. 
  Additionally, there are minor changes to the way `MacosApp` is built that more closely 
  resemble how `MaterialApp` is built. 

## [0.0.3]

* Implemented `Checkbox`
* Implemented `ProgressCircle` and `ProgressBar`
* Implemented the `Switch` widget

## [0.0.2]

* `Scaffold` widget
* Fix `Typography` so that text color is shown appropriately based on Brightness

## [0.0.1]

* Project creation
  * `MacosApp` widget
  * Basic `Typography`
  * Basic theming via `MacosTheme` and `Style`<|MERGE_RESOLUTION|>--- conflicted
+++ resolved
@@ -1,12 +1,10 @@
-<<<<<<< HEAD
 ## [0.2.0]
 * New widget: `BackButton`, `IconButton`
 * Add `VisualDensity` to `MacosThemeData`
 * Ensure localizations get returned in `MacosApp`
-=======
+
 ## [0.1.4]
 * Add `startWidth` properties to `ResizablePane` and `Sidebar`
->>>>>>> 3af5600d
 
 ## [0.1.3]
 * Fix `TextField` on Flutter v2.2.0
