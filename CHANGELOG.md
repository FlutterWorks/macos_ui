--- conflicted
+++ resolved
@@ -1,14 +1,13 @@
-## [2.0.3]
-<<<<<<< HEAD
+## [2.0.4]
 ### 🔄 Updated 🔄
 * Added `initialTime` parameter to `MacosTimePicker`, allowing to set an initial time for the picker.This provides more customization options for selecting time.
-=======
+
+## [2.0.3]
 ### 🛠️ Fixed 🛠️
 * Fixed a bug that caused the sidebar to appear darker than intended.
 
 ### 🔄 Updated 🔄
 * `SidebarItems` has now respects the user’s selected accent color and mimics the look of macOS’ sidebar items more closely.
->>>>>>> ec4a63b2
 
 ## [2.0.2]
 ### 🛠️ Fixed 🛠️
