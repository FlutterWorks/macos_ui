--- conflicted
+++ resolved
@@ -1,5 +1,3 @@
-<<<<<<< HEAD
-=======
 ## [0.2.0]
 * New widget: `BackButton`, `IconButton`
 * Add `VisualDensity` to `MacosThemeData`
@@ -10,7 +8,6 @@
 * Implement `Scrollbar`
 * Implement `MacosScrollBehavior`
 
->>>>>>> 5e149bf9
 ## [0.1.3]
 * Fix `TextField` on Flutter v2.2.0
 
