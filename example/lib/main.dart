--- conflicted
+++ resolved
@@ -55,7 +55,6 @@
           builder: (context, scrollController) {
             return SingleChildScrollView(
               controller: scrollController,
-<<<<<<< HEAD
               padding: EdgeInsets.all(20),
               child: Column(
                 children: [
@@ -85,97 +84,74 @@
                     buttonSize: ButtonSize.small,
                     child: Text('Button'),
                     onPressed: () => ScaffoldScope.of(context).toggleSidebar(),
-=======
-              padding: const EdgeInsets.all(20),
-              child: Column(children: [
-                PushButton(
-                  buttonSize: ButtonSize.small,
-                  child: Text('Button'),
-                  onPressed: () => ScaffoldScope.of(context).toggleSidebar(),
-                ),
-                SizedBox(height: 20),
-                RadioButton(
-                  value: value,
-                  onChanged: (v) => setState(() => value = v),
-                ),
-                SizedBox(height: 20),
-                Checkbox(
-                  value: value,
-                  onChanged: (v) => setState(() => value = v),
-                ),
-                SizedBox(height: 20),
-                Tooltip(
-                  message: 'This button shows help',
-                  child: HelpButton(
-                    onPressed: () {},
->>>>>>> aa1b33aa
                   ),
-                ),
-                SizedBox(height: 20),
-                CapacityIndicator(
-                  value: sliderValue,
-                  onChanged: (v) => setState(() => sliderValue = v),
-                  discrete: true,
-                ),
-                SizedBox(height: 20),
-                CapacityIndicator(
-                  value: sliderValue,
-                  onChanged: (v) => setState(() => sliderValue = v),
-                ),
-                SizedBox(height: 20),
-                RatingIndicator(
-                  value: ratingValue,
-                  onChanged: (v) => setState(() => ratingValue = v),
-                ),
-                SizedBox(height: 20),
-                RelevanceIndicator(value: 10),
-                const SizedBox(height: 20),
-                Padding(
-                  padding: const EdgeInsets.symmetric(horizontal: 8.0),
-                  child: TextField(
-                    prefix: Padding(
-                      padding: const EdgeInsets.symmetric(
-                        horizontal: 4.0,
-                        vertical: 2.0,
+                  SizedBox(height: 20),
+                  CapacityIndicator(
+                    value: sliderValue,
+                    onChanged: (v) => setState(() => sliderValue = v),
+                    discrete: true,
+                  ),
+                  SizedBox(height: 20),
+                  CapacityIndicator(
+                    value: sliderValue,
+                    onChanged: (v) => setState(() => sliderValue = v),
+                  ),
+                  SizedBox(height: 20),
+                  RatingIndicator(
+                    value: ratingValue,
+                    onChanged: (v) => setState(() => ratingValue = v),
+                  ),
+                  SizedBox(height: 20),
+                  RelevanceIndicator(value: 10),
+                  const SizedBox(height: 20),
+                  Padding(
+                    padding: const EdgeInsets.symmetric(horizontal: 8.0),
+                    child: TextField(
+                      prefix: Padding(
+                        padding: const EdgeInsets.symmetric(
+                          horizontal: 4.0,
+                          vertical: 2.0,
+                        ),
+                        child: Icon(CupertinoIcons.search),
                       ),
-                      child: Icon(CupertinoIcons.search),
+                      placeholder: 'Type some text here',
+
+                      /// If both suffix and clear button mode is provided,
+                      /// suffix will override the clear button.
+                      // suffix: Text('SUFFIX'),
+                      clearButtonMode: OverlayVisibilityMode.always,
+                      maxLines: null,
                     ),
-                    placeholder: 'Type some text here',
+                  ),
+                  const SizedBox(height: 20),
+                  Label(
+                    icon: Icon(
+                      CupertinoIcons.tag,
+                      color: CupertinoColors.activeBlue,
+                    ),
+                    text: SelectableText('A borderless textfield: '),
+                    child: Expanded(
+                      child: Padding(
+                        padding: const EdgeInsets.symmetric(horizontal: 8.0),
+                        child: TextField.borderless(
+                          prefix: Padding(
+                            padding:
+                                const EdgeInsets.symmetric(horizontal: 4.0),
+                            child: Icon(CupertinoIcons.search),
+                          ),
+                          placeholder: 'Type some text here',
 
-                    /// If both suffix and clear button mode is provided,
-                    /// suffix will override the clear button.
-                    // suffix: Text('SUFFIX'),
-                    clearButtonMode: OverlayVisibilityMode.always,
-                    maxLines: null,
-                  ),
-                ),
-                const SizedBox(height: 20),
-                Label(
-                  icon: Icon(
-                    CupertinoIcons.tag,
-                    color: CupertinoColors.activeBlue,
-                  ),
-                  text: SelectableText('A borderless textfield: '),
-                  child: Expanded(
-                    child: Padding(
-                      padding: const EdgeInsets.symmetric(horizontal: 8.0),
-                      child: TextField.borderless(
-                        prefix: Padding(
-                          padding: const EdgeInsets.symmetric(horizontal: 4.0),
-                          child: Icon(CupertinoIcons.search),
+                          /// If both suffix and clear button mode is provided,
+                          /// suffix will override the clear button.
+                          suffix: Text('SUFFIX'),
+                          // clearButtonMode: OverlayVisibilityMode.always,
+                          maxLines: null,
                         ),
-                        placeholder: 'Type some text here',
-
-                        /// If both suffix and clear button mode is provided,
-                        /// suffix will override the clear button.
-                        suffix: Text('SUFFIX'),
-                        // clearButtonMode: OverlayVisibilityMode.always,
-                        maxLines: null,
                       ),
                     ),
                   ),
-                ),
-              ]),
+                ],
+              ),
             );
           },
         ),
