--- conflicted
+++ resolved
@@ -1,8 +1,5 @@
 import 'package:example/pages/buttons.dart';
-<<<<<<< HEAD
-=======
 import 'package:example/pages/colors_page.dart';
->>>>>>> 1a1eadff
 import 'package:example/pages/fields.dart';
 import 'package:example/pages/indicators.dart';
 import 'package:flutter/material.dart';
@@ -57,11 +54,7 @@
     ButtonsPage(),
     IndicatorsPage(),
     FieldsPage(),
-<<<<<<< HEAD
-    Text('Disclosure item 1'),
-=======
     ColorsPage(),
->>>>>>> 1a1eadff
     Text('Disclosure item 2'),
     Text('Disclosure item 3'),
     Text('Item after disclosure'),
@@ -105,11 +98,7 @@
                 disclosureItems: [
                   SidebarItem(
                     leading: Icon(CupertinoIcons.infinite),
-<<<<<<< HEAD
-                    label: Text('Item 1'),
-=======
                     label: Text('Colors'),
->>>>>>> 1a1eadff
                   ),
                   SidebarItem(
                     leading: Icon(CupertinoIcons.heart),
@@ -132,10 +121,7 @@
               controller: scrollController,
               padding: EdgeInsets.all(20),
               child: IndexedStack(
-<<<<<<< HEAD
-=======
                 alignment: Alignment.topCenter,
->>>>>>> 1a1eadff
                 index: pageIndex,
                 children: pages,
               ),
