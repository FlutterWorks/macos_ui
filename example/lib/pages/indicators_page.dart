--- conflicted
+++ resolved
@@ -33,28 +33,21 @@
       ),
       children: [
         ContentArea(
-<<<<<<< HEAD
           builder: (context, scrollController) {
-=======
-          builder: (context) {
->>>>>>> 02cd1834
             return SingleChildScrollView(
               padding: const EdgeInsets.all(20),
               child: Column(
                 children: [
                   CapacityIndicator(
-                    value: sliderValue,
-                    onChanged: (v) => setState(() => sliderValue = v),
-<<<<<<< HEAD
+                    value: capacitorValue,
+                    onChanged: (v) => setState(() => capacitorValue = v),
                     splits: 20,
-=======
->>>>>>> 02cd1834
                     discrete: true,
                   ),
                   const SizedBox(height: 20),
                   CapacityIndicator(
-                    value: sliderValue,
-                    onChanged: (v) => setState(() => sliderValue = v),
+                    value: capacitorValue,
+                    onChanged: (v) => setState(() => capacitorValue = v),
                   ),
                   const SizedBox(height: 20),
                   MacosSlider(
