--- conflicted
+++ resolved
@@ -156,24 +156,6 @@
         ],
       ),
       children: [
-<<<<<<< HEAD
-        ContentArea(builder: (context) {
-          return const SingleChildScrollView(
-            padding: EdgeInsets.all(30),
-            child: Center(
-              child: Column(
-                children: [
-                  Text(
-                    "The toolbar appears below the title bar of the macOS app or integrates with it.",
-                    textAlign: TextAlign.center,
-                  ),
-                  SizedBox(height: 20.0),
-                  Text(
-                    "It provides convenient access to frequently used commands and features.",
-                    textAlign: TextAlign.center,
-                  ),
-                ],
-=======
         ContentArea(
           builder: (context, scrollController) {
             return SingleChildScrollView(
@@ -192,7 +174,6 @@
                     ),
                   ],
                 ),
->>>>>>> e08ac84c
               ),
             );
           },
