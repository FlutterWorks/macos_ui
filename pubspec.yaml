name: macos_ui
description: Flutter widgets and themes implementing the current macOS design language.
<<<<<<< HEAD
version: 0.1.3
=======
version: 0.2.0
>>>>>>> 5e149bf9
homepage: 'https://github.com/GroovinChip/macos_ui'

environment:
  sdk: ">=2.13.0 <3.0.0"

dependencies:
  flutter:
    sdk: flutter
    
dev_dependencies:
  flutter_test:
    sdk: flutter
  dart_code_metrics: ^3.2.3

flutter:
  fonts:
    - family: SanFranciscoPro
      fonts:
        - asset: fonts/SFProTTF/SFProText-Regular.ttf<|MERGE_RESOLUTION|>--- conflicted
+++ resolved
@@ -1,10 +1,6 @@
 name: macos_ui
 description: Flutter widgets and themes implementing the current macOS design language.
-<<<<<<< HEAD
-version: 0.1.3
-=======
 version: 0.2.0
->>>>>>> 5e149bf9
 homepage: 'https://github.com/GroovinChip/macos_ui'
 
 environment:
