--- conflicted
+++ resolved
@@ -7,8 +7,6 @@
   group('MacosDatePicker tests', () {
     testWidgets(
       'Textual MacosDatePicker renders the expected initial date',
-<<<<<<< HEAD
-=======
       (tester) async {
         final initialDate = DateTime.now().add(const Duration(days: 30));
         await tester.pumpWidget(
@@ -17,7 +15,7 @@
               child: MacosScaffold(
                 children: [
                   ContentArea(
-                    builder: (context) {
+                    builder: (context, _) {
                       return Center(
                         child: MacosDatePicker(
                           onDateChanged: (date) {},
@@ -47,45 +45,6 @@
 
     testWidgets(
       "Textual MacosDatePicker renders the today's date by default",
->>>>>>> 02cd1834
-      (tester) async {
-        final initialDate = DateTime.now().add(const Duration(days: 30));
-        await tester.pumpWidget(
-          MacosApp(
-            home: MacosWindow(
-              child: MacosScaffold(
-                children: [
-                  ContentArea(
-                    builder: (context) {
-                      return Center(
-                        child: MacosDatePicker(
-                          onDateChanged: (date) {},
-                          initialDate: initialDate,
-                          style: DatePickerStyle.textual,
-                        ),
-                      );
-                    },
-                  ),
-                ],
-              ),
-            ),
-          ),
-        );
-
-        expect(find.text('/'), findsNWidgets(2));
-        expect(find.text('${initialDate.year}'), findsOneWidget);
-        if (initialDate.month == initialDate.day) {
-          expect(find.text('${initialDate.day}'), findsNWidgets(2));
-          expect(find.text('${initialDate.month}'), findsNWidgets(2));
-        } else {
-          expect(find.text('${initialDate.day}'), findsOneWidget);
-          expect(find.text('${initialDate.month}'), findsOneWidget);
-        }
-      },
-    );
-
-    testWidgets(
-      "Textual MacosDatePicker renders the today's date by default",
       (tester) async {
         final today = DateTime.now();
         await tester.pumpWidget(
@@ -131,11 +90,7 @@
               child: MacosScaffold(
                 children: [
                   ContentArea(
-<<<<<<< HEAD
-                    builder: (context, _) {
-=======
-                    builder: (context) {
->>>>>>> 02cd1834
+                    builder: (context, _) {
                       return Center(
                         child: MacosDatePicker(
                           onDateChanged: (date) {},
@@ -180,11 +135,7 @@
               child: MacosScaffold(
                 children: [
                   ContentArea(
-<<<<<<< HEAD
-                    builder: (context, _) {
-=======
-                    builder: (context) {
->>>>>>> 02cd1834
+                    builder: (context, _) {
                       return Center(
                         child: MacosDatePicker(
                           onDateChanged: (date) {},
@@ -229,11 +180,7 @@
               child: MacosScaffold(
                 children: [
                   ContentArea(
-<<<<<<< HEAD
-                    builder: (context, _) {
-=======
-                    builder: (context) {
->>>>>>> 02cd1834
+                    builder: (context, _) {
                       return Center(
                         child: MacosDatePicker(
                           onDateChanged: (date) {},
@@ -279,11 +226,7 @@
               child: MacosScaffold(
                 children: [
                   ContentArea(
-<<<<<<< HEAD
-                    builder: (context, _) {
-=======
-                    builder: (context) {
->>>>>>> 02cd1834
+                    builder: (context, _) {
                       return Center(
                         child: MacosDatePicker(
                           onDateChanged: (date) {
@@ -319,7 +262,7 @@
               child: MacosScaffold(
                 children: [
                   ContentArea(
-                    builder: (context) {
+                    builder: (context, _) {
                       return Center(
                         child: MacosDatePicker(
                           onDateChanged: (date) {
