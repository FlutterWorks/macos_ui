--- conflicted
+++ resolved
@@ -25,7 +25,7 @@
             child: MacosScaffold(
               children: [
                 ContentArea(
-                  builder: (context) {
+                  builder: (context, _) {
                     return PushButton(
                       buttonSize: ButtonSize.small,
                       onPressed: mockOnPressedFunction.handler,
@@ -58,11 +58,7 @@
             child: MacosScaffold(
               children: [
                 ContentArea(
-<<<<<<< HEAD
                   builder: (context, _) {
-=======
-                  builder: (context) {
->>>>>>> 02cd1834
                     return PushButton(
                       buttonSize: ButtonSize.small,
                       key: pushButtonKey,
