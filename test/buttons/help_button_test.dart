--- conflicted
+++ resolved
@@ -24,7 +24,7 @@
             child: MacosScaffold(
               children: [
                 ContentArea(
-                  builder: (context) {
+                  builder: (context, _) {
                     return HelpButton(
                       onPressed: mockOnPressedFunction.handler,
                     );
@@ -55,11 +55,7 @@
             child: MacosScaffold(
               children: [
                 ContentArea(
-<<<<<<< HEAD
                   builder: (context, _) {
-=======
-                  builder: (context) {
->>>>>>> 02cd1834
                     return HelpButton(
                       key: helpButtonKey,
                       onPressed: mockOnTapCancelFunction.handler,
