import 'package:flutter_test/flutter_test.dart';
import 'package:macos_ui/macos_ui.dart';
import 'package:macos_ui/src/library.dart';

void main() {
  group('MacosSegmentedControl tests', () {
    testWidgets(
      'Tapping an unselected item changes the currently selected item',
      (tester) async {
        final controller = MacosTabController(length: 3, initialIndex: 0);
        await tester.pumpWidget(
          MacosApp(
            home: MacosWindow(
              child: MacosScaffold(
                children: [
                  ContentArea(
                    builder: (context) {
                      return Center(
                        child: MacosSegmentedControl(
                          controller: controller,
                          tabs: const [
                            MacosTab(
                              label: 'Tab 1',
                            ),
                            MacosTab(
                              label: 'Tab 2',
                            ),
                            MacosTab(
                              label: 'Tab 3',
                            ),
                          ],
                        ),
                      );
                    },
                  ),
                ],
              ),
            ),
          ),
        );

        final macosSegmentedControl = find.byType(MacosSegmentedControl);
        expect(macosSegmentedControl, findsOneWidget);
        final secondTab = find.byType(MacosTab).at(1);
        expect(secondTab, findsOneWidget);
        await tester.tap(secondTab);
        await tester.pumpAndSettle();
        expect(controller.index, 1);
      },
    );

    testWidgets(
      'Tapping the currently selected item does nothing',
      (tester) async {
        final controller = MacosTabController(length: 3, initialIndex: 0);
        await tester.pumpWidget(
          MacosApp(
            home: MacosWindow(
              child: MacosScaffold(
                children: [
                  ContentArea(
<<<<<<< HEAD
                    builder: (context, _) {
=======
                    builder: (context) {
>>>>>>> 02cd1834
                      return Center(
                        child: MacosSegmentedControl(
                          controller: controller,
                          tabs: const [
                            MacosTab(
                              label: 'Tab 1',
                            ),
                            MacosTab(
                              label: 'Tab 2',
                            ),
                            MacosTab(
                              label: 'Tab 3',
                            ),
                          ],
                        ),
                      );
                    },
                  ),
                ],
              ),
            ),
          ),
        );

        final macosSegmentedControl = find.byType(MacosSegmentedControl);
        expect(macosSegmentedControl, findsOneWidget);
        final firstTab = find.byType(MacosTab).first;
        expect(firstTab, findsOneWidget);
        await tester.tap(firstTab);
        await tester.pumpAndSettle();
        expect(controller.index, 0);
      },
    );
  });
}<|MERGE_RESOLUTION|>--- conflicted
+++ resolved
@@ -14,7 +14,7 @@
               child: MacosScaffold(
                 children: [
                   ContentArea(
-                    builder: (context) {
+                    builder: (context, _) {
                       return Center(
                         child: MacosSegmentedControl(
                           controller: controller,
@@ -59,11 +59,7 @@
               child: MacosScaffold(
                 children: [
                   ContentArea(
-<<<<<<< HEAD
                     builder: (context, _) {
-=======
-                    builder: (context) {
->>>>>>> 02cd1834
                       return Center(
                         child: MacosSegmentedControl(
                           controller: controller,
