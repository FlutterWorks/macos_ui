# macos_ui

Flutter widgets and themes implementing the current macOS design language.

Check out our **interactive widget gallery** online at https://groovinchip.github.io/macos_ui/#/

[![pub package](https://img.shields.io/pub/v/macos_ui.svg)](https://pub.dev/packages/macos_ui)
[![pub package](https://img.shields.io/pub/publisher/macos_ui.svg)](https://pub.dev/packages/macos_ui)  

[![Flutter Analysis](https://github.com/GroovinChip/macos_ui/actions/workflows/flutter_analysis.yml/badge.svg)](https://github.com/GroovinChip/macos_ui/actions/workflows/flutter_analysis.yml)
[![Pana Analysis](https://github.com/GroovinChip/macos_ui/actions/workflows/pana_analysis.yml/badge.svg)](https://github.com/GroovinChip/macos_ui/actions/workflows/pana_analysis.yml)
[![codecov](https://github.com/GroovinChip/macos_ui/actions/workflows/codecov.yaml/badge.svg)](https://github.com/GroovinChip/macos_ui/actions/workflows/codecov.yaml)
[![codecov](https://codecov.io/gh/GroovinChip/macos_ui/branch/dev/graph/badge.svg?token=1SZGEVVMCH)](https://codecov.io/gh/GroovinChip/macos_ui)

<img src="https://imgur.com/5mFQKBU.png" width="75%"/>

## Contents

<details>
<summary>Contributing & Resources</summary>

- [macos_ui](#macos_ui)
  - [Contributing](#contributing)
  - [Resources](#resources)
</details>

<details>
<summary>Layout</summary>

- [Layout](#layout)
  - [MacosWindow](#macoswindow)
  - [MacosScaffold](#macosscaffold)
  - [Modern Window Look](#modern-window-look)
  - [ToolBar](#toolbar)
  - [MacosListTile](#MacosListTile)
</details>

<details>
<summary>Icons</summary>

- [Icons](#icons)
  - [MacosIcon](#MacosIcon)
</details>

<details>
<summary>Buttons</summary>

- [Buttons](#buttons)
  - [MacosCheckbox](#macoscheckbox)
  - [HelpButton](#helpbutton)
  - [RadioButton](#radiobutton)
  - [PulldownButton](#pulldownbutton)
  - [PopupButton](#popupbutton)
  - [PushButton](#pushbutton)
  - [MacosSwitch](#macosswitch)
</details>
  
<details>
<summary>Dialogs & Sheets</summary>

- [Dialogs & Sheets](#dialogs)
  - [MacosAlertDialog](#MacosAlertDialog)
  - [MacosSheet](#MacosSheet)
</details>

<details>
<summary>Fields & Labels</summary>

- [Fields](#fields)
  - [MacosTextField](#macostextfield)
  - [MacosSearchField](#macossearchfield)
- [Labels](#labels)
  - [MacosTooltip](#macostooltip)
</details>

<details>
<summary>Indicators</summary>

- [Indicators](#indicators)
  - [Progress Indicators](#progress-indicators)
    - [ProgressCircle](#progresscircle)
    - [ProgressBar](#progressbar)
  - [Level Indicators](#level-indicators)
    - [CapacityIndicator](#capacityindicator)
    - [RatingIndicator](#ratingindicator)
    - [RelevanceIndicator](#relevanceindicator)
</details>

<details>
<summary>Selectors</summary>

- [Selectors](#selectors)
  - [MacosDatePicker](#macosdatepicker)
  - [MacosTimePicker](#macostimepicker)
</details>

---

## Contributing

`macos_ui` welcomes contributions! Please see `CONTRIBUTING.md` for more information.

## Resources

- [macOS Design Resources](https://developer.apple.com/design/resources/)
- [macOS Human Interface Guidelines](https://developer.apple.com/design/human-interface-guidelines/macos)
- [macOS Big Sur Figma kit](https://www.figma.com/file/M6K5L3GK0WJh6pnsASyVeE/macOS-Big-Sur-UI-Kit?node-id=1%3A2)

# Layout

## MacosWindow

`MacosWindow` is the basic frame for a macOS-style layout.

<img src="https://imgur.com/olstQFC.png" width="40%"/>
<img src="https://imgur.com/yFXsoSy.png" width="40%"/>
<<<<<<< HEAD

It supports a `Sidebar` on the left, an optional `TitleBar` at the top, and the rest of the window is typically filled out
with a `MacosScaffold`. 

A scope for the `MacosWindow` is provided by `MacosWindowScope`.
The sidebar can be toggled with `MacosWindowScope.of(context).toggleSidebar()`. **Please note** that you must wrap 
your `MacosScaffold` in a `Builder` widget in order for this to work properly.

<img src="https://imgur.com/IBbp5rN.gif" width="75%">

=======

It supports a `Sidebar` on the left, an optional `TitleBar` at the top, and the rest of the window is typically filled out
with a `MacosScaffold`. 

A scope for the `MacosWindow` is provided by `MacosWindowScope`.
The sidebar can be toggled with `MacosWindowScope.of(context).toggleSidebar()`. **Please note** that you must wrap 
your `MacosScaffold` in a `Builder` widget in order for this to work properly.

<img src="https://imgur.com/IBbp5rN.gif" width="75%">

>>>>>>> 56c83cea
Here is a basic example of a `MacosWindow`:
```dart

```

## MacosScaffold

The `MacosScaffold` is what you might call a "page".

The scaffold has a `toolbar` property and a `children` property. `children` accepts a `ContentArea` widget and 
multiple `ResizablePane` widgets. To catch navigation or routes below the scaffold, consider wrapping the 
`MacosScaffold` in a [`CupertinoTabView`](https://api.flutter.dev/flutter/cupertino/CupertinoTabView-class.html). 
By doing so, navigation inside the `MacosScaffold` will be displayed inside the `MacosScaffold` area instead of 
covering the entire window. To push a route outside a `MacosScaffold` wrapped in a 
[`CupertinoTabView`](https://api.flutter.dev/flutter/cupertino/CupertinoTabView-class.html), use the root navigator 
`Navigator.of(context, rootNavigator: true)`

See the documentation for customizations and `ToolBar` examples.

<img src="https://imgur.com/KT1fdjI.png" width="75%"/>

<img src="https://imgur.com/4mknLAy.png" width="75%"/>

<img src="https://imgur.com/mXR2wwu.png" width="75%"/>

## Modern window look

A new look for macOS apps was introduced in Big Sur (macOS 11). To match that look 
in your Flutter app, like our screenshots, your `macos/Runner/MainFlutterWindow.swift` 
file should look like this:

```swift
import Cocoa
import FlutterMacOS

class BlurryContainerViewController: NSViewController {
  let flutterViewController = FlutterViewController()

  init() {
    super.init(nibName: nil, bundle: nil)
  }

  required init?(coder: NSCoder) {
    fatalError()
  }

  override func loadView() {
    let blurView = NSVisualEffectView()
    blurView.autoresizingMask = [.width, .height]
    blurView.blendingMode = .behindWindow
    blurView.state = .active
    if #available(macOS 10.14, *) {
        blurView.material = .sidebar
    }
    self.view = blurView
  }

  override func viewDidLoad() {
    super.viewDidLoad()

    self.addChild(flutterViewController)

    flutterViewController.view.frame = self.view.bounds
    flutterViewController.view.autoresizingMask = [.width, .height]
    self.view.addSubview(flutterViewController.view)
  }
}

class MainFlutterWindow: NSWindow {
  override func awakeFromNib() {
    let blurryContainerViewController = BlurryContainerViewController()
    let windowFrame = self.frame
    self.contentViewController = blurryContainerViewController
    self.setFrame(windowFrame, display: true)

    if #available(macOS 10.13, *) {
      let customToolbar = NSToolbar()
      customToolbar.showsBaselineSeparator = false
      self.toolbar = customToolbar
    }
    self.titleVisibility = .hidden
    self.titlebarAppearsTransparent = true
    if #available(macOS 11.0, *) {
      // Use .expanded if the app will have a title bar, else use .unified
      self.toolbarStyle = .unified
    }

    self.isMovableByWindowBackground = true
    self.styleMask.insert(NSWindow.StyleMask.fullSizeContentView)

    self.isOpaque = false
    self.backgroundColor = .clear

    RegisterGeneratedPlugins(registry: blurryContainerViewController.flutterViewController)

    super.awakeFromNib()
  }

  func window(_ window: NSWindow, willUseFullScreenPresentationOptions proposedOptions: NSApplication.PresentationOptions = []) -> NSApplication.PresentationOptions {
    // Hides the toolbar when in fullscreen mode
    return [.autoHideToolbar, .autoHideMenuBar, .fullScreen]
  }
}

```

See [this issue comment](https://github.com/flutter/flutter/issues/59969#issuecomment-916682559) for more details on the new look and explanations for how it works.

Please note that if you are using a title bar (`TitleBar`) in your `MacosWindow`, you should set the `toolbarStyle` of NSWindow to `.expanded`, in order to properly align the close, minimize, zoom window buttons. In any other case, you should keep it as `.unified`. This must be set beforehand, i.e. it cannot be switched in runtime.

## ToolBar

Creates a toolbar in the `MacosScaffold`. The toolbar appears below the title bar (if present) of the macOS app or integrates with it, by using its `title` property. 

A toolbar provides convenient access to frequently used commands and features (toolbar items). Different routes of your app could have different toolbars. 

Toolbar items include `ToolBarIconButton`, `ToolBarPulldownButton`, and `ToolBarSpacer` widgets, and should be provided via the `items` property. The action of every toolbar item should also be provided as a menu bar command of your app.

Toolbars look best and are easiest to understand when they contain elements of the same type (so either use labels for every toolbar item or not).

You can use the `ToolBarSpacer` widgets to set the grouping of the different toolbar actions.

An example toolbar would be:

```dart
ToolBar(
  title: const Text('Untitled Document'),
  titleWidth: 200.0,
  leading: MacosBackButton(
    onPressed: () => debugPrint('click'),
    fillColor: Colors.transparent,
  ),
  actions: [
    ToolBarIconButton(
      label: "Add",
      icon: const MacosIcon(
        CupertinoIcons.add_circled,
      ),
      onPressed: () => debugPrint("Add..."),
      showLabel: true,
    ),
    const ToolBarSpacer(),
    ToolBarIconButton(
      label: "Delete",
      icon: const MacosIcon(
        CupertinoIcons.trash,
      ),
      onPressed: () => debugPrint("Delete"),
      showLabel: false,
    ),
    ToolBarPullDownButton(
      label: "Actions",
      icon: CupertinoIcons.ellipsis_circle,
      items: [
        MacosPulldownMenuItem(
          label: "New Folder",
          title: const Text("New Folder"),
          onTap: () => debugPrint("Creating new folder..."),
        ),
        MacosPulldownMenuItem(
          label: "Open",
          title: const Text("Open"),
          onTap: () => debugPrint("Opening..."),
        ),
      ],
    ),
  ]
),
```

This builds this simple toolbar: 
<img src="https://imgur.com/BDUdQkj.png"/>

Other toolbar examples:

- Toolbar with icon buttons (no labels):
<img src="https://imgur.com/PtrjhPx.png"/>

- Toolbar with icon buttons and labels:
<img src="https://imgur.com/Ouaud12.png"/>

- Toolbar with a pulldown button open:
<img src="https://imgur.com/QCxoGmM.png"/>

- Toolbar with title bar above (also see [the note above](#modern-window-look)):
<img src="https://imgur.com/eAgcsKY.png"/>

You can also create your own `CustomToolbarItem` to include any type of widget in the toolbar:

```dart
// Add a grey vertical line as a custom toolbar item:
CustomToolbarItem(
  inToolbarBuilder: (context) => Padding(
    padding: const EdgeInsets.all(8.0),
    child: Container(color: Colors.grey, width: 1, height: 30),
  ),
  inOverflowedBuilder: (context) =>
      Container(color: Colors.grey, width: 30, height: 1),
),
```

## MacosListTile

A widget that aims to approximate the [ListTile] widget found in
Flutter's material library.

![MacosListTile](https://imgur.com/pQB99M2.png)

Usage:
```dart
MacosListTile(
  leading: const Icon(CupertinoIcons.lightbulb),
  title: Text(
    'A robust library of Flutter components for macOS',
    style: MacosTheme.of(context).typography.headline,
  ),
  subtitle: Text(
    'Create native looking macOS applications using Flutter',
    style: MacosTheme.of(context).typography.subheadline.copyWith(
      color: MacosColors.systemGrayColor,
    ),
  ),
),
```



# Icons

## MacosIcon

A `MacosIcon` is identical to a regular `Icon` in every way with one exception - it respects
a `MacosTheme`. Use it the same way you would a regular icon:

```dart
MacosIcon(
  CupertinoIcons.add,
  // color: CupertinoColors.activeBlue.color,
  // size: 20,
),
```

# Buttons

## MacosCheckbox

A checkbox is a type of button that lets the user choose between two opposite states, actions, or values. A selected 
checkbox is considered on when it contains a checkmark and off when it's empty. A checkbox is almost always followed 
by a title unless it appears in a checklist. [Learn more](https://developer.apple.com/design/human-interface-guidelines/macos/buttons/checkboxes/)

| Off                                                                                                                   | On                                                                                                                 | Mixed                                                                                                              |
| --------------------------------------------------------------------------------------------------------------------- | ------------------------------------------------------------------------------------------------------------------ | ------------------------------------------------------------------------------------------------------------------ |
| ![Off Checkbox](https://developer.apple.com/design/human-interface-guidelines/macos/images/CheckBoxes_Deselected.svg) | ![On Checkbox](https://developer.apple.com/design/human-interface-guidelines/macos/images/CheckBoxes_Selected.svg) | ![Mixed Checkbox](https://developer.apple.com/design/human-interface-guidelines/macos/images/CheckBoxes_Mixed.svg) |

Here's an example of how to create a basic checkbox:

```dart
bool selected = false;

MacosCheckbox(
  value: selected,
  onChanged: (value) {
    setState(() => selected = value);
  },
)
```

To make a checkbox in the `mixed` state, set `value` to `null`.

## HelpButton

A help button appears within a view and opens app-specific help documentation when clicked. All help buttons are 
circular, consistently sized buttons that contain a question mark icon. [Learn more](https://developer.apple.com/design/human-interface-guidelines/macos/buttons/help-buttons/)

![HelpButton Example](https://developer.apple.com/design/human-interface-guidelines/macos/images/buttonsHelp.png)

Here's an example of how to create a help button:

```dart
HelpButton(
  onPressed: () {
    print('pressed help button'),
  },
)
```

You can customize the help button appearance and behaviour using the `HelpButtonTheme`, but it's not recommended by 
apple to change help button's appearance.

## RadioButton

A radio button is a small, circular button followed by a title. Typically presented in groups of two to five, radio 
buttons provide the user a set of related but mutually exclusive choices. A radio button’s state is either on 
(a filled circle) or off (an empty circle). [Learn more](https://developer.apple.com/design/human-interface-guidelines/macos/buttons/radio-buttons/)

![RadioButton Preview](https://developer.apple.com/design/human-interface-guidelines/macos/images/radioButtons.png)

Here's an example of how to create a basic radio button:

```dart
bool selected = false;

MacosRadioButton(
  value: selected,
  onChanged: (value) {
    setState(() => selected = value);
  },
),
```

## PulldownButton

A pull-down button (often referred to as a pull-down menu) is a type of pop-up button that, when clicked, displays a 
menu containing a list of choices. The menu appears below the button. Once the menu is displayed onscreen, it remains 
open until the user chooses a menu item, clicks outside of the menu, switches to another app, or quits the app; or 
until the system displays an alert. [Learn more](https://developer.apple.com/design/human-interface-guidelines/macos/buttons/pull-down-buttons/)

Use a pull-down button to present a list of commands. A pull-down button can either show a `title` or an `icon` to 
describe the contents of the button's menu. If you use an icon, make sure it clearly communicates the button’s purpose.

If `items` is null, the button will be disabled (greyed out). 

 A `title` or an `icon` must be provided, to be displayed as the  pull-down button's title, but not both at the same time.

The menu can also be navigated with the up/down keys and an action selected with the Return key.

It can also appear in the toolbar, via the `ToolBarPulldownButton` widget.

| Dark Theme                                 | Light Theme                                |
| ------------------------------------------ | ------------------------------------------ |
| <img src="https://imgur.com/XZlsUxF.jpg"/> | <img src="https://imgur.com/EtrydYd.jpg"/> |
| <img src="https://imgur.com/KVX8OsR.jpg"/> | <img src="https://imgur.com/mTvBxyL.jpg"/> |
| <img src="https://imgur.com/k1Wm6fd.jpg"/> | <img src="https://imgur.com/wb08RXI.jpg"/> |

Here's an example of how to create a basic pull-down button:

```dart
MacosPulldownButton(
  title: "Actions",
  // Or provide an icon to use as title:
  // icon: CupertinoIcons.ellipsis_circle, 
  items: [
    MacosPulldownMenuItem(
      title: const Text('Save'),
      onTap: () => debugPrint("Saving..."),
    ),
    MacosPulldownMenuItem(
      title: const Text('Save as...'),
      onTap: () => debugPrint("Opening Save As dialog..."),
    ),
    const MacosPulldownMenuDivider(),
    MacosPulldownMenuItem(
      enabled: false,
      title: const Text('Export'),
      onTap: () => debugPrint("Exporting"),
    ),
  ],
),
```

## PopupButton

A pop-up button (often referred to as a pop-up menu) is a type of button that, when clicked, displays a menu containing 
a list of mutually exclusive choices. The menu appears on top of the button. Like other types of menus, a pop-up 
button’s menu can include separators and symbols like checkmarks. After the menu is revealed, it remains open until the 
user chooses a menu item, clicks outside of the menu, switches to another app, or quits the app; or until the system 
displays an alert. [Learn more](https://developer.apple.com/design/human-interface-guidelines/macos/buttons/pop-up-buttons/)

The type `T` of the `MacosPopupButton` is the type of the value that each pop-up menu item represents. All the entries 
in a given menu must represent values with consistent types. Typically, an `enum` is used. Each `MacosPopupMenuItem` 
in items must be specialized with that same type argument.

The `onChanged` callback should update a state variable that defines the pop-up menu's value. It should also call 
`State.setState` to rebuild the pop-up button with the new value.

When there are menu items that cannot be displayed within the available menu constraints, a caret is shown at the top 
or bottom of the open menu to signal that there are items that are not currently visible. 

The menu can also be navigated with the up/down keys and an item selected with the Return key.

| Dark Theme                                 | Light Theme                                |
| ------------------------------------------ | ------------------------------------------ |
| <img src="https://imgur.com/ov0kzJC.jpg"/> | <img src="https://imgur.com/buhYEo1.jpg"/> |
| <img src="https://imgur.com/BOEH59L.jpg"/> | <img src="https://imgur.com/61S7DSX.jpg"/> |
| <img src="https://imgur.com/zY0d8RF.jpg"/> | <img src="https://imgur.com/W4CMa5z.jpg"/> |

Here's an example of how to create a basic pop-up button:

```dart
String popupValue = 'One';

MacosPopupButton<String>(
  value: popupValue,
  onChanged: (String? newValue) {
    setState(() {
      popupValue = newValue!;
    });
  },
  items: <String>['One', 'Two', 'Three', 'Four']
      .map<MacosPopupMenuItem<String>>((String value) {
    return MacosPopupMenuItem<String>(
      value: value,
      child: Text(value),
    );
  }).toList(),
),
```

## PushButton

A push button appears within a view and initiates an instantaneous app-specific action, such as printing a document or 
deleting a file. Push buttons contain text—not icons—and often open a separate window, dialog, or app so the user can 
complete a task. [Learn more](https://developer.apple.com/design/human-interface-guidelines/macos/buttons/push-buttons/)

| Dark Theme                                 | Light Theme                                |
| ------------------------------------------ | ------------------------------------------ |
| <img src="https://imgur.com/GsShoF6.jpg"/> | <img src="https://imgur.com/klWHTAX.jpg"/> |
| <img src="https://imgur.com/v99ekWA.jpg"/> | <img src="https://imgur.com/hj6uGhI.jpg"/> |
| <img src="https://imgur.com/wt0K6u4.jpg"/> | <img src="https://imgur.com/7khWnwt.jpg"/> |
| <img src="https://imgur.com/TgfjJdQ.jpg"/> | <img src="https://imgur.com/83cEMeP.jpg"/> |

Here's an example of how to create a basic push button:

```dart
PushButton(
  child: Text('button'),
  buttonSize: ButtonSize.large,
  onPressed: () {
    print('button pressed');
  },
),
```

## MacosSwitch

A switch is a visual toggle between two mutually exclusive states — on and off. A switch shows that it's on when the 
accent color is visible and off when the switch appears colorless. [Learn more](https://developer.apple.com/design/human-interface-guidelines/macos/buttons/switches/)

| On                                         | Off                                        |
| ------------------------------------------ | ------------------------------------------ |
| <img src="https://imgur.com/qK1VCVr.jpg"/> | <img src="https://imgur.com/IBh5jkz.jpg"/> |

Here's an example of how to create a basic toggle switch:

```dart
bool selected = false;

MacosSwitch(
  value: selected,
  onChanged: (value) {
    setState(() => selected = value);
  },
),
```

# Dialogs and Sheets

## MacosAlertDialog

Usage:
```dart
showMacosAlertDialog(
  context: context,
  builder: (_) => MacosAlertDialog(
    appIcon: FlutterLogo(
      size: 56,
    ),
    title: Text(
      'Alert Dialog with Primary Action',
      style: MacosTheme.of(context).typography.headline,
    ),
    message: Text(
      'This is an alert dialog with a primary action and no secondary action',
      textAlign: TextAlign.center,
      style: MacosTheme.of(context).typography.headline,
    ),
    primaryButton: PushButton(
      buttonSize: ButtonSize.large,
      child: Text('Primary'),
      onPressed: () {},
    ),
  ),
);
```

![](https://imgur.com/G3dcjew.png)
![](https://imgur.com/YHtgv59.png)
![](https://imgur.com/xuBR5qK.png)

## MacosSheet

Usage:
```dart
showMacosSheet(
  context: context,
  builder: (_) => const MacosuiSheet(),
);
```

![](https://imgur.com/NV0o5Ws.png)

# Fields

## MacosTextField

A text field is a rectangular area in which the user enters or edits one or more lines of text. A text field can 
contain plain or styled text.

<img src="https://imgur.com/UzyMlcL.png" width="75%"/>

Here's an example of how to create a basic text field:

```dart
MacosTextField(
  placeholder: 'Type some text here',
)
```

## MacosSearchField

A search field is a style of text field optimized for performing text-based searches in a large collection of values.

When the user starts typing into the search field, a list of selectable results appears in an overlay below (or above) the field. 

<img src="https://imgur.com/qbabwAW.png" width="75%"/>

| Dark Theme                                 | Light Theme                                |
| ------------------------------------------ | ------------------------------------------ |
| <img src="https://imgur.com/Jol85ny.jpg"/> | <img src="https://imgur.com/xP3l3Lv.jpg"/> |

Here's an example of how to create a search field:

```dart
MacosSearchField(
  placeholder: 'Search for a country...',
  results: countries.map((e) => SearchResultItem(e)).toList(),
  onResultSelected: (resultItem) {
    debugPrint(resultItem.searchKey);
  },
)
```

Check the `examples/fields_page` for more examples.

# Labels

Labels are a short description of what an element on the screen does.

## MacosTooltip

Tooltips succinctly describe how to use controls without shifting people’s focus away from the primary interface. 
Help tags appear when the user positions the pointer over a control for a few seconds. A tooltip remains visible for 
10 seconds, or until the pointer moves away from the control.

| Dark Theme                                 | Light Theme                                |
| ------------------------------------------ | ------------------------------------------ |
| <img src="https://imgur.com/0qLFqdK.jpg"/> | <img src="https://imgur.com/Y3PLqBo.jpg"/> |

To create a tooltip, wrap any widget on a `MacosTooltip`:

```dart
MacosTooltip(
  message: 'This is a tooltip',
  child: Text('Hover or long press to show a tooltip'),
),
```

You can customize the tooltip the way you want by customizing the theme's `TooltipTheme`. A tooltip automatically adapts to its 
environment, responding to touch and pointer events. To use a tooltip with a toolbar item, provide it with a `tooltipMessage` property.

# Indicators

## Progress Indicators

Don’t make people sit around staring at a static screen waiting for your app to load content or perform lengthy data 
processing operations. Use progress indicators to let people know your app hasn't stalled and to give them some idea 
of how long they’ll be waiting.

Progress indicators have two distinct styles:

- **Bar indicators**, more commonly known as progress bars, show progress in a horizontal bar.
- **Spinning indicators** show progress in a circular form, either as a spinner or as a circle that fills in as progress continues.

People don't interact with progress indicators; however, they are often accompanied by a button for canceling the 
corresponding operation. [Learn more](https://developer.apple.com/design/human-interface-guidelines/macos/indicators/progress-indicators/)

![Progress Indicator Example](https://developer.apple.com/design/human-interface-guidelines/macos/images/ProgressIndicators_Lead.png)

### ProgressCircle

A `ProgressCircle` can be either determinate or indeterminate.

| Determinate Progress Circle                | Indeterminate Progress Circle              |
| ------------------------------------------ | ------------------------------------------ |
| <img src="https://imgur.com/hr3dHn9.jpg"/> | <img src="https://imgur.com/NSbKqLK.gif"/> |

Here's an example of how to create an indeterminate progress circle:

```dart
ProgressCircle(
  value: null,
),
```

You can provide a non-null value to `value` to make the progress circle determinate.

### ProgressBar

A `ProgressBar` can only be determinate.

<img src="https://imgur.com/tdYgJmB.jpg" width="50%" height="50%"/>

Here's an example of how to create a determinate progress bar:

```dart
ProgressBar(
  value: 30,
)
```

## Level Indicators

A level indicator graphically represents of a specific value within a range of numeric values. It’s similar to a 
[slider](#slider) in purpose, but more visual and doesn’t contain a distinct control for selecting a value—clicking and 
dragging across the level indicator itself to select a value is supported, however. A level indicator can also include 
tick marks, making it easy for the user to pinpoint a specific value in the range. There are three different level 
indicator styles, each with a different appearance, for communicating capacity, rating, and relevance.

### CapacityIndicator

A capacity indicator illustrates the current level in relation to a finite capacity. Capacity indicators are often used 
when communicating factors like disk and battery usage. [Learn more](https://developer.apple.com/design/human-interface-guidelines/macos/indicators/level-indicators#capacity-indicators)

| Continuous                                                                                                                                     | Discrete                                                                                                                                                                                                         |
| ---------------------------------------------------------------------------------------------------------------------------------------------- | ---------------------------------------------------------------------------------------------------------------------------------------------------------------------------------------------------------------- |
| ![Continuous CapacityIndicator Example](https://developer.apple.com/design/human-interface-guidelines/macos/images/indicators-continous.png)   | ![Discrete CapacityIndicator Example](https://developer.apple.com/design/human-interface-guidelines/macos/images/indicators-discrete.png)                                                                        |
| A horizontal translucent track that fills with a colored bar to indicate the current value. Tick marks are often displayed to provide context. | A horizontal row of separate, equally sized, rectangular segments. The number of segments matches the total capacity, and the segments fill completely—never partially—with color to indicate the current value. |

Here's an example of how to create an interactive continuous capacity indicator:

```dart
double value = 30;

CapacityIndicator(
  value: value,
  discrete: false,
  onChanged: (v) {
    setState(() => value = v);
  },
),
```

You can set `discrete` to `true` to make it a discrete capacity indicator.

### RatingIndicator

A rating indicator uses a series of horizontally arranged graphical symbols to communicate a ranking level. The default 
symbol is a star.

![RatingIndicator Example](https://developer.apple.com/design/human-interface-guidelines/macos/images/indicator-rating.png)

A rating indicator doesn’t display partial symbols—its value is rounded in order to display complete symbols only. 
Within a rating indicator, symbols are always the same distance apart and don't expand or shrink to fit the control. 
[Learn more](https://developer.apple.com/design/human-interface-guidelines/macos/indicators/level-indicators#rating-indicators)

Here's an example of how to create an interactive rating indicator:

```dart
double value = 3;

RatingIndicator(
  amount: 5,
  value: value,
  onChanged: (v) {
    setState(() => value = v);
  }
)
```

### RelevanceIndicator

A relevance indicator communicates relevancy using a series of vertical bars. It often appears in a list of search 
results for reference when sorting and comparing multiple items. [Learn more](https://developer.apple.com/design/human-interface-guidelines/macos/indicators/level-indicators#relevance-indicators)

![RelevanceIndicator Example](https://developer.apple.com/design/human-interface-guidelines/macos/images/indicator-relevance.png)

Here's an example of how to create a relevance indicator:

```dart
RelevanceIndicator(
  value: 15,
  amount: 20,
)
```

# Selectors

## MacosDatePicker

<img src="https://imgur.com/sprmep1.png" width="75%"/>

Lets the user choose a date.

There are three styles of `MacosDatePickers`:
* `textual`: a text-only date picker where the user must select the day,
  month, or year and use the caret-control buttons to change the value.
  This is useful when space in your app is constrained.
* `graphical`: a visual date picker where the user can navigate through a
  calendar-like interface to select a date.
* `combined`: provides both `textual` and `graphical` interfaces.

## MacosTimePicker

<img src="https://imgur.com/RtPbRo2.png" width="50%"/>

Lets the user choose a time.

There are three styles of `MacosTimePickers`:
* `textual`: a text-only time picker where the user must select the hour
  or minute and use the caret-control buttons to change the value.
  This is useful when space in your app is constrained.
* `graphical`: a visual time picker where the user can move the hands of a
  clock-like interface to select a time.
* `combined`: provides both `textual` and `graphical` interfaces.<|MERGE_RESOLUTION|>--- conflicted
+++ resolved
@@ -114,7 +114,6 @@
 
 <img src="https://imgur.com/olstQFC.png" width="40%"/>
 <img src="https://imgur.com/yFXsoSy.png" width="40%"/>
-<<<<<<< HEAD
 
 It supports a `Sidebar` on the left, an optional `TitleBar` at the top, and the rest of the window is typically filled out
 with a `MacosScaffold`. 
@@ -124,23 +123,6 @@
 your `MacosScaffold` in a `Builder` widget in order for this to work properly.
 
 <img src="https://imgur.com/IBbp5rN.gif" width="75%">
-
-=======
-
-It supports a `Sidebar` on the left, an optional `TitleBar` at the top, and the rest of the window is typically filled out
-with a `MacosScaffold`. 
-
-A scope for the `MacosWindow` is provided by `MacosWindowScope`.
-The sidebar can be toggled with `MacosWindowScope.of(context).toggleSidebar()`. **Please note** that you must wrap 
-your `MacosScaffold` in a `Builder` widget in order for this to work properly.
-
-<img src="https://imgur.com/IBbp5rN.gif" width="75%">
-
->>>>>>> 56c83cea
-Here is a basic example of a `MacosWindow`:
-```dart
-
-```
 
 ## MacosScaffold
 
